#[global_allocator]
static GLOBAL: std::alloc::System = std::alloc::System;

mod aur_download;
mod cli_args;
mod print_format;
mod pacman;
mod print_package_table;
mod rua_dirs;
mod print_package_info;
mod srcinfo_to_pkgbuild;
mod tar_check;
mod terminal_util;
mod wrapped;

use std::fs::{File, OpenOptions, Permissions};
use std::io::Write;
use std::os::unix::fs::PermissionsExt;
use std::path::Path;
use std::process::exit;
use std::process::Command;
use std::{env, fs};

<<<<<<< HEAD
use crate::cli_args::CLIColorType;
use crate::print_package_table::*;
use crate::print_package_info::info;
=======
>>>>>>> b5bc2af0
use chrono::Utc;
use cli_args::{Action, CliArgs};
use directories::ProjectDirs;
use env_logger::Env;
use fs2::FileExt;
use log::debug;
use raur::SearchBy;
use rua_dirs::TARGET_SUBDIR;
use structopt::StructOpt;

fn default_env(key: &str, value: &str) {
	if env::var_os(key).is_none() {
		env::set_var(key, value);
	}
}

fn overwrite_file(path: &Path, content: &[u8]) {
	let mut file = OpenOptions::new()
		.create(true)
		.write(true)
		.truncate(true)
		.open(path)
		.unwrap_or_else(|err| panic!("Failed to overwrite (initialize) file {:?}, {}", path, err));
	file.write_all(content).unwrap_or_else(|e| {
		panic!(
			"Failed to write to file {:?} during initialization, {}",
			path, e
		)
	});
}

fn ensure_script(path: &Path, content: &[u8]) {
	if !path.exists() {
		let mut file = OpenOptions::new()
			.create(true)
			.write(true)
			.open(path)
			.unwrap_or_else(|e| panic!("Failed to overwrite (initialize) file {:?}, {}", path, e));
		file.write_all(content).unwrap_or_else(|e| {
			panic!(
				"Failed to write to file {:?} during initialization, {}",
				path, e
			)
		});
		fs::set_permissions(path, Permissions::from_mode(0o755))
			.unwrap_or_else(|e| panic!("Failed to set permissions for {:?}, {}", path, e));
	}
}

fn overwrite_script(path: &Path, content: &[u8]) {
	overwrite_file(path, content);
	fs::set_permissions(path, Permissions::from_mode(0o755))
		.unwrap_or_else(|e| panic!("Failed to set permissions for {:?}, {}", path, e));
}

fn main() {
	default_env("RUST_BACKTRACE", "1"); // if it wasn't set to "0" explicitly, set it to 1.
	env_logger::Builder::from_env(Env::default().filter_or("LOG_LEVEL", "info"))
		.format(|buf, record| {
			writeln!(
				buf,
				"{} [{}] - {}",
				Utc::now().format("%Y-%m-%d %H:%M:%S"),
				record.level(),
				record.args()
			)
		})
		.init();
	debug!(
		"{} version {}",
		env!("CARGO_PKG_NAME"),
		env!("CARGO_PKG_VERSION")
	);
	let config: CliArgs = CliArgs::from_args();
	match config.action {
		Action::Install { .. } | Action::Jailbuild { .. } => {
			if users::get_current_uid() == 0 {
				eprintln!("RUA should not be run as root.");
				eprintln!("Also, makepkg will not allow you building from root anyway.");
				exit(1)
			}
		}
		_ => {}
	}
	match config.color_type {
		// see "colored" crate and referenced specs
		CLIColorType::Never => {
			env::set_var("NOCOLOR", "1");
			env::remove_var("CLICOLOR_FORCE");
			env::set_var("CLICOLOR", "0");
		}
		CLIColorType::Always => {
			env::remove_var("NOCOLOR");
			env::set_var("CLICOLOR_FORCE", "1");
			env::remove_var("CLICOLOR");
		}
		CLIColorType::Auto => {
			env::remove_var("NOCOLOR");
			env::remove_var("CLICOLOR_FORCE");
			env::remove_var("CLICOLOR");
		}
	}
	if !Command::new("bwrap")
		.args(&["--ro-bind", "/", "/", "true"])
		.status()
		.expect("bwrap binary not found. RUA uses bubblewrap for security isolation.")
		.success()
	{
		eprintln!("Failed to run bwrap.");
		eprintln!("Is RUA itself run in jail (docker, bwrap, firejail,..) ?");
		eprintln!("If so, see https://github.com/vn971/rua/issues/8");
		exit(4)
	}
	assert!(
		env::var_os("PKGDEST").is_none(),
		"PKGDEST environment is set, but RUA needs to modify it. Please run RUA without it"
	);
	let is_extension_compatible = env::var_os("PKGEXT").map_or(true, |ext| {
		let ext = ext.to_string_lossy();
		ext.ends_with(".tar") || ext.ends_with(".tar.xz")
	});
	assert!(
		is_extension_compatible,
		"PKGEXT environment is set to an incompatible value. \
		 Only *.tar and *.tar.xz are supported."
	);
	default_env("PKGEXT", ".pkg.tar.xz");

	let dirs = ProjectDirs::from("com.gitlab", "vn971", "rua")
		.expect("Failed to determine XDG directories");
	std::fs::create_dir_all(dirs.cache_dir()).expect("Failed to create project cache directory");
	rm_rf::force_remove_all(dirs.config_dir().join(".system"), true).ok();
	std::fs::create_dir_all(dirs.config_dir().join(".system"))
		.expect("Failed to create project config directory");
	std::fs::create_dir_all(dirs.config_dir().join("wrap_args.d"))
		.expect("Failed to create project config directory");
	overwrite_file(
		&dirs.config_dir().join(".system/seccomp-i686.bpf"),
		include_bytes!("../res/seccomp-i686.bpf"),
	);
	overwrite_file(
		&dirs.config_dir().join(".system/seccomp-x86_64.bpf"),
		include_bytes!("../res/seccomp-x86_64.bpf"),
	);
	let seccomp_path = format!(
		".system/seccomp-{}.bpf",
		uname::uname()
			.expect("Failed to get system architecture via uname")
			.machine
	);
	default_env(
		"RUA_SECCOMP_FILE",
		dirs.config_dir().join(seccomp_path).to_str().unwrap(),
	);
	overwrite_script(
		&dirs.config_dir().join(wrapped::WRAP_SCRIPT_PATH),
		include_bytes!("../res/wrap.sh"),
	);
	ensure_script(
		&dirs.config_dir().join(".system/wrap_args.sh.example"),
		include_bytes!("../res/wrap_args.sh"),
	);
	let locked_file = File::open(dirs.config_dir()).expect("Failed to find config dir for locking");
	locked_file.try_lock_exclusive().unwrap_or_else(|_| {
		eprintln!("Another RUA instance already running.");
		exit(2)
	});
	match config.action {
		Action::Install {
			asdeps,
			offline,
			target,
		} => {
			wrapped::install(target, &dirs, offline, asdeps);
		}
		Action::Jailbuild { offline, target } => {
			let target_str = target.to_str().unwrap_or_else(|| {
				panic!("{}:{} Cannot parse CLI target directory", file!(), line!())
			});
			wrapped::build_directory(target_str, &dirs, offline);
			for file in fs::read_dir(TARGET_SUBDIR).expect("'target' directory not found") {
				tar_check::tar_check(
					&file
						.expect("Failed to open file for tar_check analysis")
						.path(),
				);
			}
			eprintln!(
				"Package built and checked in: {:?}",
				target.join(TARGET_SUBDIR)
			);
		}
		Action::Search { target } => {
			let result = raur::search_by(target, SearchBy::Name);
			match result {
				Ok(result) => print_package_table::print_package_table(result),
				Err(e) => eprintln!("Search error: {:?}", e),
			}
		}
<<<<<<< HEAD
		Action::Show { ref target } => {
			info(target, false).unwrap();
=======
		CliArgs::Show { target } => {
			let result = raur::info(&target);
			match result {
				Ok(result) => print_package_table::print_separate_packages(result),
				Err(e) => eprintln!("Search error: {:?}", e),
			}
>>>>>>> b5bc2af0
		}
		Action::Tarcheck { target } => {
			tar_check::tar_check(&target);
			eprintln!("Finished checking pachage: {:?}", target);
		}
	};
}<|MERGE_RESOLUTION|>--- conflicted
+++ resolved
@@ -3,11 +3,11 @@
 
 mod aur_download;
 mod cli_args;
+mod pacman;
 mod print_format;
-mod pacman;
+mod print_package_info;
 mod print_package_table;
 mod rua_dirs;
-mod print_package_info;
 mod srcinfo_to_pkgbuild;
 mod tar_check;
 mod terminal_util;
@@ -21,12 +21,8 @@
 use std::process::Command;
 use std::{env, fs};
 
-<<<<<<< HEAD
 use crate::cli_args::CLIColorType;
-use crate::print_package_table::*;
 use crate::print_package_info::info;
-=======
->>>>>>> b5bc2af0
 use chrono::Utc;
 use cli_args::{Action, CliArgs};
 use directories::ProjectDirs;
@@ -226,17 +222,8 @@
 				Err(e) => eprintln!("Search error: {:?}", e),
 			}
 		}
-<<<<<<< HEAD
 		Action::Show { ref target } => {
 			info(target, false).unwrap();
-=======
-		CliArgs::Show { target } => {
-			let result = raur::info(&target);
-			match result {
-				Ok(result) => print_package_table::print_separate_packages(result),
-				Err(e) => eprintln!("Search error: {:?}", e),
-			}
->>>>>>> b5bc2af0
 		}
 		Action::Tarcheck { target } => {
 			tar_check::tar_check(&target);
